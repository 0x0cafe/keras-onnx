--- conflicted
+++ resolved
@@ -8,7 +8,6 @@
 from pycocotools import mask as maskUtils
 
 import onnx
-import tf2onnx
 import keras2onnx
 
 from mrcnn.config import Config
@@ -292,11 +291,7 @@
 
 from keras2onnx import set_converter
 from keras2onnx.ke2onnx.batch_norm import convert_keras_batch_normalization
-<<<<<<< HEAD
 from mrcnn.model import PyramidROIAlign, BatchNorm
-=======
-from mrcnn.model import ProposalLayer, PyramidROIAlign, DetectionTargetLayer, DetectionLayer, BatchNorm
->>>>>>> d7bf919a
 
 
 def create_onnx_node(scope, operator, container, type):
@@ -308,202 +303,11 @@
     create_onnx_node(scope, operator, container, 'PyramidROIAlign')
 
 
-<<<<<<< HEAD
-=======
-def convert_DetectionLayer(scope, operator, container):
-    create_onnx_node(scope, operator, container, 'DetectionLayer')
-
-
->>>>>>> d7bf919a
 def convert_BatchNorm(scope, operator, container):
     convert_keras_batch_normalization(scope, operator, container)
 
 
-<<<<<<< HEAD
 set_converter(PyramidROIAlign, convert_PyramidROIAlign)
-=======
-def on_Pad(ctx, node, name, args):
-    node.type = 'PadV2'
-    return node
-
-def on_topK(ctx, node, name, args):
-    from onnx import onnx_pb
-    # T values, int32 indices = TopKV2(T input, int32 k, @bool sorted=true, @realnumbertype T)
-    # T values, I indices = TopK(T x, @int axis=-1, @int k). I: int64
-    topk_node_name = node.name
-    topk_output1 = node.output[0]
-    topk_output2 = node.output[1]
-
-    shapes = node.output_shapes
-    dtypes = node.output_dtypes
-    # k = node.inputs[1].get_tensor_value()
-    k = 2000
-    ctx.remove_node(topk_node_name)
-    new_topk_name = tf2onnx.utils.make_name(topk_node_name)
-    new_topk_node = ctx.make_node("TopK", [node.input[0]],
-                                  outputs=[topk_output1, tf2onnx.utils.port_name(new_topk_name, 1)],
-                                  name=new_topk_name, attr={"k": k},
-                                  shapes=shapes, dtypes=[dtypes[0], onnx_pb.TensorProto.INT64])
-
-    new_cast_name = tf2onnx.utils.make_name(topk_node_name)
-    cast_to_int32 = ctx.make_node("Cast", [new_topk_node.output[1]], outputs=[topk_output2],
-                                  name=new_cast_name, attr={"to": onnx_pb.TensorProto.INT32},
-                                  shapes=[shapes[1]], dtypes=[onnx_pb.TensorProto.INT32])
-
-
-def on_StridedSlice(ctx, node, name, args):
-    # node.type = "Reverse"
-    # for now we implement common cases. Things like strides!=1 are not mappable to onnx.
-    not_supported_attr = [] #"new_axis_mask"]
-    for attr_name in not_supported_attr:
-        attr = node.get_attr(attr_name)
-        if attr is not None and attr.i != 0:
-            raise ValueError("StridedSlice: attribute " + attr_name + " not supported")
-    input_shape = ctx.get_shape(node.input[0])
-    begin = node.inputs[1].get_tensor_value()
-    end = node.inputs[2].get_tensor_value()
-    strides = node.inputs[3].get_tensor_value()
-    max_size = sys.maxsize
-    begin_mask = node.get_attr("begin_mask")
-    begin_mask = begin_mask.i if begin_mask is not None else 0
-    end_mask = node.get_attr("end_mask")
-    end_mask = end_mask.i if end_mask is not None else 0
-    ellipsis_mask = node.get_attr("ellipsis_mask")
-    ellipsis_mask = ellipsis_mask.i if ellipsis_mask is not None else 0
-    shrink_axis_mask = node.get_attr("shrink_axis_mask")
-    shrink_axis_mask = shrink_axis_mask.i if shrink_axis_mask is not None else 0
-    new_begin = []
-    new_end = []
-    axes = []
-    # onnx slice op can't remove a axis, track axis and add a squeeze op if needed
-    needs_squeeze = []
-    reverse_axes = []
-    for idx, begin_item in enumerate(begin):
-        end_item = end[idx]
-        if strides[idx] == -1:
-            reverse_axes.append(idx)
-        # if strides[idx] != 1:
-        # raise ValueError("StridedSlice: only strides=1 is supported, current stride =" + str(strides[idx]))
-        axes.append(idx)
-
-        if (begin_mask >> idx) & 1 != 0 and (end_mask >> idx) & 1 != 0:
-            new_begin.append(0)
-            new_end.append(max_size)
-            continue
-
-        if begin_item == 0 and end_item == 0:
-            new_begin.append(0)
-            new_end.append(max_size)
-            continue
-
-        # an implicit condition is stride == 1 (checked in above)
-        if begin_item < 0 and end_item == 0:
-            end_item = max_size
-
-        mask = (shrink_axis_mask >> idx) & 1
-        if mask != 0:
-            new_begin.append(begin_item)
-            new_end.append(end_item)
-            if begin_item == 0 and end_item == 0:
-                aa = 1
-            needs_squeeze.append(idx)
-            continue
-
-        if (begin_mask >> idx) & 1 != 0:
-            new_begin.append(0)
-            new_end.append(end_item)
-            if end_item == 0:
-                aa = 1
-            continue
-
-        if (end_mask >> idx) & 1 != 0:
-            new_begin.append(begin_item)
-            new_end.append(max_size)
-            continue
-
-        if begin_item == 0 and end_item == 0:
-            aa = 1
-        new_begin.append(begin_item)
-        new_end.append(end_item)
-
-    node.set_attr("starts", new_begin)
-    node.set_attr("ends", new_end)
-    node.set_attr("axes", axes)
-    node.type = "Slice"
-    ctx.remove_input(node, node.input[3])
-    ctx.remove_input(node, node.input[2])
-    ctx.remove_input(node, node.input[1])
-    nodes = [node]
-    use_reverse_op = False
-    reverse_flag = False
-    if use_reverse_op and len(reverse_axes) > 0:
-        name = tf2onnx.utils.make_name(node.name)
-        name = name + '_reverse'
-        reverse_node = ctx.insert_new_node_on_output("Reverse", node.output[0], name)
-        reverse_node.set_attr("axes", reverse_axes)
-        reverse_node.domain = 'com.microsoft'
-        nodes.append(reverse_node)
-        input_dtype = ctx.get_dtype(node.output[0])
-        ctx.set_dtype(reverse_node.output[0], input_dtype)
-        ctx.copy_shape(node.output[0], reverse_node.output[0])
-        reverse_flag = True
-
-    if needs_squeeze:
-        name = tf2onnx.utils.make_name(node.name)
-        if use_reverse_op:
-            if reverse_flag:
-                squeeze_node = ctx.insert_new_node_on_output("Squeeze", reverse_node.output[0], name)
-            else:
-                squeeze_node = ctx.insert_new_node_on_output("Squeeze", node.output[0], name)
-        else:
-            squeeze_node = ctx.insert_new_node_on_output("Squeeze", node.output[0], name)
-        squeeze_node.set_attr("axes", needs_squeeze)
-        nodes.append(squeeze_node)
-        input_dtype = ctx.get_dtype(node.output[0])
-        ctx.set_dtype(squeeze_node.output[0], input_dtype)
-        ctx.copy_shape(node.output[0], squeeze_node.output[0])
-
-    # onnx slice as of opset 7 does only take float tensors ... cast if needed
-    '''
-    input_dtype = ctx.get_dtype(node.input[0])
-    if input_dtype != onnx_pb.TensorProto.FLOAT:
-        if node.inputs[0].type == "Cast":
-            # override the previous cast
-            cast_node = node.inputs[0]
-        else:
-            cast_node = ctx.insert_new_node_on_input(node, "Cast", node.input[0])
-            nodes.insert(0, cast_node)
-        cast_node.set_attr("to", onnx_pb.TensorProto.FLOAT)
-        ctx.set_dtype(cast_node.output[0], onnx_pb.TensorProto.FLOAT)
-        ctx.copy_shape(node.input[0], cast_node.output[0])
-        # undo the cast afer slice
-        name = utils.make_name(node.name)
-        cast_node = ctx.insert_new_node_on_output("Cast", nodes[-1].output[0], name)
-        cast_node.set_attr("to", input_dtype)
-        ctx.set_dtype(cast_node.output[0], input_dtype)
-        ctx.copy_shape(node.output[0], cast_node.output[0])
-        nodes.append(cast_node)
-    '''
-    return nodes
-
-
-def on_Round(ctx, node, name, args):
-    node.type = "Ceil"
-    return node
-
-
-_custom_op_handlers = {
-    'Round': (on_Round, []),
-    'TopKV2': (on_topK, []),
-    'Pad': (on_Pad, []),
-    'PadV2': (on_Pad, []),
-    'StridedSlice': (on_StridedSlice, [])}
-
-
-#set_converter(ProposalLayer, convert_ProposalLayer)
-set_converter(PyramidROIAlign, convert_PyramidROIAlign)
-#set_converter(DetectionLayer, convert_DetectionLayer)
->>>>>>> d7bf919a
 set_converter(BatchNorm, convert_BatchNorm)
 
 oml = keras2onnx.convert_keras(model.keras_model, debug_mode=True, custom_op_conversions=_custom_op_handlers)
