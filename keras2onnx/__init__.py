--- conflicted
+++ resolved
@@ -7,13 +7,9 @@
 keras2onnx
 This package converts keras models into ONNX for use with any inference engine supporting ONNX
 """
-<<<<<<< HEAD
-__version__ = "1.4.0"
-=======
 
 
-__version__ = "1.3.3"
->>>>>>> d7bf919a
+__version__ = "1.4.0"
 __author__ = "Microsoft Corporation"
 __producer__ = "keras2onnx"
 
