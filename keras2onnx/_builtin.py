--- conflicted
+++ resolved
@@ -35,8 +35,6 @@
 
 
 def on_StridedSlice(ctx, node, name, args):
-<<<<<<< HEAD
-=======
     not_supported_attr = ["ellipsis_mask"]
     for attr_name in not_supported_attr:
         attr = node.get_attr(attr_name)
@@ -160,7 +158,6 @@
 # TODO, need clean up (remove reverse op) after opset 10 release
 def on_StridedSlice_9(ctx, node, name, args):
     # for now we implement common cases. Things like strides!=1, -1 are not mappable to onnx.
->>>>>>> 45950623
     not_supported_attr = ["ellipsis_mask"]
     for attr_name in not_supported_attr:
         attr = node.get_attr(attr_name)
