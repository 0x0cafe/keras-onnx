--- conflicted
+++ resolved
@@ -416,10 +416,7 @@
 
         container.add_node('Upsample', inputs, output_name, op_version=op_version, **attrs)
     else:
-<<<<<<< HEAD
-=======
         # TODO, we need verify this after onnx opset 10 release
->>>>>>> 1dbffa9a
         name = _create_name_or_use_existing_one(scope, 'Resize', operator_name)
         attrs = {'name': name}
         attrs['mode'] = mode.lower()
