###############################################################################
# Copyright (c) Microsoft Corporation. All rights reserved.
# Licensed under the MIT License. See License.txt in the project root for
# license information.
###############################################################################
import numpy
from .activation import activation_map
from ..proto import keras
from ..proto import onnx_proto
from ..common.onnx_ops import apply_identity, apply_softmax, apply_transpose


activation_get = keras.activations.get
SeparableConv2D = keras.layers.SeparableConv2D
DepthwiseConv2D = keras.layers.DepthwiseConv2D if \
    hasattr(keras.layers, 'DepthwiseConv2D') else None
SeparableConv1D = keras.layers.SeparableConv1D if \
    hasattr(keras.layers, 'SeparableConv1D') else None


def _calc_explicit_padding(input_size, output_shape, output_padding, kernel_shape, stride, dilation, perm):
    to_nchw = lambda x, perm: [x[perm[n_]] for n_ in range(len(x))]
    input_size = to_nchw(input_size, perm)[2:]
    output_shape = to_nchw(output_shape, perm)[2:]

    spatial = len(kernel_shape)
    total_padding = []
    pads = [None] * 2 * spatial
    for i in range(spatial):
        total_padding[i:] = [stride[i] * (output_shape[i] - 1) +
                             output_padding[i] + kernel_shape[i] * dilation[i] - input_size[i]]
        pads[i] = total_padding[i] // 2
        pads[i + spatial] = total_padding[i] - (total_padding[i] // 2)

    return pads


def process_separable_conv_2nd(scope, operator, container, convolution_input_names, n_dims,
                               weight_perm_axes, parameters, auto_pad):
    attrs = {'name': operator.full_name + '1'}

    weight_tensor_name = scope.get_unique_variable_name('W')
    weight_params = parameters[1].transpose(weight_perm_axes)
    container.add_initializer(weight_tensor_name, onnx_proto.TensorProto.FLOAT,
                              weight_params.shape, weight_params.flatten())
    convolution_input_names.append(weight_tensor_name)

    if len(parameters) == 3:
        bias_tensor_name = scope.get_unique_variable_name('B')
        container.add_initializer(bias_tensor_name, onnx_proto.TensorProto.FLOAT,
                                  parameters[2].shape, parameters[2].flatten())
        convolution_input_names.append(bias_tensor_name)

    all_ones = numpy.ones(n_dims, numpy.int8)
    attrs['dilations'] = all_ones
    attrs['strides'] = all_ones
    attrs['kernel_shape'] = all_ones
    attrs['group'] = 1
    attrs['auto_pad'] = auto_pad

    intermediate_output_name = scope.get_unique_variable_name('convolution_output')
    container.add_node('Conv', convolution_input_names,
                       intermediate_output_name, **attrs)
    return intermediate_output_name


def convert_keras_conv_core(scope, operator, container, is_transpose, n_dims, input_perm_axes,
                            output_perm_axes, weight_perm_axes):
    op = operator.raw_operator

    is_separable_conv = isinstance(op, SeparableConv2D) or isinstance(op, SeparableConv1D)

    channels_first = n_dims > 1 and op.data_format == 'channels_first'

    # Unless channels_first is the Keras data format, the inputs and weights in Keras v.s. ONNX
    # are reversed. This is annoying, and inefficient as we'll have to use transposes.
    if channels_first:
        adjusted_input_name = operator.inputs[0].full_name
    else:
        adjusted_input_name = scope.get_unique_variable_name('adjusted_input')
        apply_transpose(scope, operator.inputs[0].full_name, adjusted_input_name, container, perm=input_perm_axes)

    op_type = 'ConvTranspose' if is_transpose else 'Conv'
    convolution_input_names = [adjusted_input_name]
    parameters = op.get_weights()

    if is_separable_conv:
        attrs = {'name': operator.full_name + '0'}
        assert (len(parameters) == 3 if op.use_bias else 2)
    else:
        attrs = {'name': operator.full_name}
        assert (len(parameters) == 2 if op.use_bias else 1)

    weight_params = parameters[0]

    input_channels, output_channels = weight_params.shape[-2:]
    kernel_size = weight_params.shape[:-2]
    assert (kernel_size == op.kernel_size)

    if isinstance(op, DepthwiseConv2D):
        # see https://github.com/onnx/onnx-tensorflow/pull/266/files
        dm = op.depth_multiplier
        output_channels *= dm
        group = input_channels
        shape = weight_params.shape
        # weight_params = weight_params.transpose(weight_perm_axes)
        new_shape = shape[:2] + (1, shape[2] * shape[3])
        weight_params = numpy.reshape(weight_params, new_shape)
        weight_params = weight_params.transpose(weight_perm_axes)
    elif is_separable_conv:
        group = weight_params.shape[-2]
        shape = weight_params.shape
        new_shape = shape[:-2] + (1, shape[-2] * shape[-1])
        weight_params = numpy.reshape(weight_params, new_shape).transpose(weight_perm_axes)
    else:
        weight_params = weight_params.transpose(weight_perm_axes)
        group = 1

    weight_tensor_name = scope.get_unique_variable_name('W')
    container.add_initializer(weight_tensor_name, onnx_proto.TensorProto.FLOAT,
                              weight_params.shape, weight_params.flatten())
    convolution_input_names.append(weight_tensor_name)

    if len(parameters) == 2 and not is_separable_conv:
        bias_tensor_name = scope.get_unique_variable_name('B')
        container.add_initializer(bias_tensor_name, onnx_proto.TensorProto.FLOAT,
                                  parameters[1].shape, parameters[1].flatten())
        convolution_input_names.append(bias_tensor_name)

    attrs['dilations'] = list(op.dilation_rate)
    attrs['strides'] = list(op.strides)
    attrs['kernel_shape'] = op.kernel_size
    attrs['group'] = group

    input_shape = op._input_shape if hasattr(op, '_input_shape') else op.input_shape
    output_shape = op._output_shape if hasattr(op, '_output_shape') else op.output_shape

    if op.padding == 'valid':
        attrs['auto_pad'] = 'VALID'
    elif op.padding == 'same':
        if input_shape.count(None) > 1:
            if is_transpose:
                attrs['auto_pad'] = 'SAME_LOWER'  # the controversial def in onnx spec.
            else:
                attrs['auto_pad'] = 'SAME_UPPER'
        else:
            attrs['auto_pad'] = 'NOTSET'
            output_padding = [0] * len(op.kernel_size)
            if hasattr(op, 'output_padding') and op.output_padding is not None:
                output_padding = op.output_padding
            attrs['pads'] = _calc_explicit_padding(output_shape if is_transpose else input_shape,
                                                   input_shape if is_transpose else output_shape,
                                                   output_padding,
                                                   op.kernel_size,
                                                   op.strides,
                                                   op.dilation_rate,
                                                   list(range(
                                                       len(input_shape))) if channels_first else input_perm_axes)
    else:
        raise RuntimeError("Unsupported padding type '{}'".format(op.padding))

    intermediate_output_name = scope.get_unique_variable_name('convolution_output')
    container.add_node(op_type, convolution_input_names,
                       intermediate_output_name, **attrs)

    if is_separable_conv:
        intermediate_output_name = process_separable_conv_2nd(scope, operator, container, [intermediate_output_name],
                                                              n_dims,
                                                              weight_perm_axes, parameters, attrs['auto_pad'])

    # Permute the output back of its original format
    transpose_output_name = scope.get_unique_variable_name('transpose_output')
    if not channels_first:
        # Generate a final transposer.
        apply_transpose(scope, intermediate_output_name, transpose_output_name, container, perm=output_perm_axes)
    else:
        apply_identity(scope, intermediate_output_name, transpose_output_name, container)

    # The construction of convolution is done. Now, we create an activation operator to apply the activation specified
    # in this Keras layer.
    apply_activation_function = activation_map[op.activation]
<<<<<<< HEAD
    if op.activation in [activation_get('softmax'), keras.activations.softmax]:
        apply_softmax(scope, transpose_output_name, operator.outputs[0].full_name, container, axis=-1)
=======
    activation_output_name = scope.get_unique_variable_name('activation_output')
    if apply_activation_function in [activation_get('softmax'), keras.activations.softmax]:
        apply_softmax(scope, intermediate_output_name, activation_output_name, container, axis=-1)
>>>>>>> d7bf919a
    else:
        apply_activation_function(scope, transpose_output_name, operator.outputs[0].full_name, container)




def get_converter_config(dims, is_conv_transpose):
    assert (dims in [1, 2, 3])
    input_perm = [0, dims + 1] + list(range(1, dims + 1))
    output_perm = [0] + list(range(2, dims + 2)) + [1]
    weight_perm = [dims + 1, dims] + list(range(dims))
    return is_conv_transpose, dims, input_perm, output_perm, weight_perm


def convert_keras_conv1d(scope, operator, container):
    is_transpose, n_dims, input_perm, output_perm, weight_perm = get_converter_config(1, False)
    convert_keras_conv_core(scope, operator, container, is_transpose, n_dims, input_perm, output_perm, weight_perm)


def convert_keras_conv2d(scope, operator, container):
    is_transpose, n_dims, input_perm, output_perm, weight_perm = get_converter_config(2, False)
    convert_keras_conv_core(scope, operator, container, is_transpose, n_dims, input_perm, output_perm, weight_perm)


def convert_keras_depthwise_conv_2d(scope, operator, container):
    is_transpose, n_dims, input_perm, output_perm, weight_perm = get_converter_config(2, False)
    convert_keras_conv_core(scope, operator, container, is_transpose, n_dims, input_perm, output_perm, weight_perm)


def convert_keras_conv3d(scope, operator, container):
    is_transpose, n_dims, input_perm, output_perm, weight_perm = get_converter_config(3, False)
    convert_keras_conv_core(scope, operator, container, is_transpose, n_dims, input_perm, output_perm, weight_perm)


def convert_keras_conv_transpose_2d(scope, operator, container):
    is_transpose, n_dims, input_perm, output_perm, weight_perm = get_converter_config(2, True)
    convert_keras_conv_core(scope, operator, container, is_transpose, n_dims, input_perm, output_perm, weight_perm)


def convert_keras_conv_transpose_3d(scope, operator, container):
    is_transpose, n_dims, input_perm, output_perm, weight_perm = get_converter_config(3, True)
    convert_keras_conv_core(scope, operator, container, is_transpose, n_dims, input_perm, output_perm, weight_perm)


def convert_keras_separable_conv1d(scope, operator, container):
    is_transpose, n_dims, input_perm, output_perm, weight_perm = get_converter_config(1, False)
    convert_keras_conv_core(scope, operator, container, is_transpose, n_dims, input_perm, output_perm, weight_perm)


def convert_keras_separable_conv2d(scope, operator, container):
    is_transpose, n_dims, input_perm, output_perm, weight_perm = get_converter_config(2, False)
    convert_keras_conv_core(scope, operator, container, is_transpose, n_dims, input_perm, output_perm, weight_perm)<|MERGE_RESOLUTION|>--- conflicted
+++ resolved
@@ -179,14 +179,8 @@
     # The construction of convolution is done. Now, we create an activation operator to apply the activation specified
     # in this Keras layer.
     apply_activation_function = activation_map[op.activation]
-<<<<<<< HEAD
     if op.activation in [activation_get('softmax'), keras.activations.softmax]:
         apply_softmax(scope, transpose_output_name, operator.outputs[0].full_name, container, axis=-1)
-=======
-    activation_output_name = scope.get_unique_variable_name('activation_output')
-    if apply_activation_function in [activation_get('softmax'), keras.activations.softmax]:
-        apply_softmax(scope, intermediate_output_name, activation_output_name, container, axis=-1)
->>>>>>> d7bf919a
     else:
         apply_activation_function(scope, transpose_output_name, operator.outputs[0].full_name, container)
 
